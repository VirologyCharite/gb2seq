from typing import Dict, Iterable, Iterator, Optional, TextIO, Tuple, Union

import argparse
from Bio.Seq import Seq

from dark.aligners import edlibAlign, mafft
from dark.reads import AARead, DNARead, Reads

from gb2seq import Gb2SeqError
from gb2seq.change import splitChange
from gb2seq.features import Features, UnknownFeatureNameError
from gb2seq.translate import (
    translate,
    translateSARS2Spike,
    TranslatedReferenceAndGenomeLengthError,
)
from gb2seq.variants import VARIANTS

DEBUG = False
SLICE = slice(300)

MAFFT_OPTIONS = "--anysymbol --preservecase --retree 1 --reorder"

# Supported alignment methods.
ALIGNERS = ("edlib", "mafft")
DEFAULT_ALIGNER = "mafft"


class FrameShiftError(Gb2SeqError):
<<<<<<< HEAD
    "The aligner suggested a frame shift mutation in a feature."
=======
    pass
>>>>>>> 3e55094f


class ReferenceInsertionError(Gb2SeqError):
    "A genome resulted in the aligner suggesting a reference insertion."


class AlignmentError(Gb2SeqError):
    "There is an unexpected problem in the alignment."


def addAlignerOption(parser: argparse.ArgumentParser) -> None:
    """
    Add a command line option for specifying an aligner.

    @param parser: An argparse argument parser.
    """
    parser.add_argument(
        "--aligner",
        default=DEFAULT_ALIGNER,
        choices=ALIGNERS,
        help="The alignment method.",
    )


def getGappedOffsets(s: str) -> dict:
    """Make a dictionary mapping offsets in a sequence with no gaps to the
    equivalent offset in a gapped sequence.

    Our caller will use the mapping to convert an offset in an unaligned
    sequence to the equivalent offset in an alignment of that sequence.

    I.e., an alignment to a reference has already been done, resulting in our
    argument (s, the reference with gaps inserted). Now we want examine the
    aligned reference sequence and return something that will allow code that
    has an offset into the original unaligned reference to find the
    equivalent position in an alignment (possibly in the aligned reference
    (our s) or possibly in a genome that was aligned to the reference.

    Equivalently, we are given C{s}, which is an aligned sequence
    (potentially) with gaps in it and we want a mapping that will allow us to
    go from an offset in the original string C{s} (i.e., before it was
    aligned) to the equivalent offset in the aligned (with gaps) string that
    we have been passed. This function returns such a mapping (a C{dict})

    @param s: A C{str} sequence, possibly with gap ('-') characters.
    @return: A C{dict} mapping C{int} offsets in the sequence without its
        gaps to equivalent C{int} offsets in C{s}, when gaps are ignored.

    """
    result = {}
    gapCount = index = 0

    # To build the mapping, we walk through s. If we see a gap we just
    # count it. Non-gap offsets go into the map with their offset plus the
    # number of gaps that have been encountered before them.
    for base in s:
        if base == "-":
            gapCount += 1
        else:
            result[index] = index + gapCount
            index += 1

    # Sanity check that the result mapping has an entry for all the offsets
    # in the original string (before it was aligned).  This check can be
    # removed one day, seeing as there are tests for this function.
    assert set(result) == set(range(len(s) - s.count("-")))

    # If we have a non-empty result, add a final offset corresponding to
    # the length of the original string. This allows us to use Python
    # indexing in the case wanting to convert an offset that is one beyond
    # the end of the string.
    if result:
        assert index == len(s) - s.count("-")
        result[index] = index + gapCount

    return result


def alignmentEnd(s: str, startOffset: int, length: int) -> int:
    """
    Find the offset where an aligned sequence (i.e., potentially with gaps in
    it) of a given length ends.

    In other words, starting at C{startOffset}, look through C{s} until we have
    seen C{length} non-gap chars and return the corresponding index in C{s}.

    @param s: A C{str} sequence, possibly with gap ('-') characters.
    @param startOffset: The C{int} offset to start scanning from.
    @param length: The C{int} length of the (ungapped) original sequence
        that was aligned (to produce C{s}, with the alignment gaps in it).
    @return: The C{int} offset in C{s} (the alignment) where the original
        sequence ends, taking the gaps in C{s} into account.
    """
    nonGapCount = 0
    index = startOffset

    while nonGapCount < length:
        nonGapCount += s[index] != "-"
        index += 1

    return index


class Gb2Alignment:
    """
    Methods for working with a genome aligned to a GenBank reference.

    @param genome: A C{dark.reads.Read} instance.
    @param features: An C{Features} instance.
    @param referenceAligned: A C{dark.reads.Read} instance with an aligned
        reference sequence, or C{None} if the alignment should be done here.
        If not C{None} then C{genomeAligned} must also be given.
    @param genomeAligned: A C{dark.reads.Read} instance with an aligned
        genome sequence, or C{None} if the alignment should be done here.
        If not C{None} then C{referenceAligned} must also be given.
    @param aligner: A C{str} specifying the alignment algorithm to use.
        Either 'mafft' (the default) or 'edlib' (experimental).
    @param matchAmbiguous: If C{True}, and the edlib aligner is in use, count
        ambiguous nucleotides that are possibly correct as actually being
        correct. Otherwise, the edlib aligner is strict and nucleotide codes
        only match themselves.
    @param untranslatable: A C{dict} with C{str} keys and values. If any of
        the keys appears in a codon, the corresponding value is added to the
        translation. This can be used e.g., to make occurrences of '?'
        translate into '-' or 'X'.
    @raise AlignmentError: If the genome and reference sequences both start
        or end with '-' characters, or if pre-aligned sequences are not of
        the same length.
    @raise ReferenceWithGapsError: If the reference has gaps.
    """

    def __init__(
        self,
        genome: DNARead,
        features: Features,
        referenceAligned: Optional[DNARead] = None,
        genomeAligned: Optional[DNARead] = None,
        aligner: str = DEFAULT_ALIGNER,
        matchAmbiguous: bool = True,
        untranslatable: Optional[Dict[str, str]] = None,
    ):
        if aligner not in ALIGNERS:
            raise ValueError(f"Unknown aligner {aligner!r}.")

        self.genome = genome
        self.features = Features() if features is None else features
        self._matchAmbiguous = matchAmbiguous
        self._aligner = aligner
        self._untranslatable = untranslatable
        self._getAlignment(referenceAligned, genomeAligned)
        self.gappedOffsets = getGappedOffsets(self.referenceAligned.sequence)
        self._cache: dict = {"aa": {}, "nt": {}}

    def _getAlignment(
        self,
        referenceAligned: Optional[DNARead] = None,
        genomeAligned: Optional[DNARead] = None,
    ) -> None:
        """
        Align the reference and the genome.

        @param referenceAligned: A C{dark.reads.Read} instance with an aligned
            reference sequence, or C{None} if the alignment should be done here.
            If not C{None} then C{genomeAligned} must also be given.
        @param genomeAligned: A C{dark.reads.Read} instance with an aligned
            genome sequence, or C{None} if the alignment should be done here.
            If not C{None} then C{referenceAligned} must also be given.
        @raise ValueError: If an already aligned genome is given but no
            aligned reference is also given, or vice versa.
        @raise AlignmentError: If the genome and reference sequences both start
            or end with '-' characters, or if pre-aligned sequences are not of
            the same length.
        """
        if bool(referenceAligned) + bool(genomeAligned) == 1:
            raise ValueError(
                "Either both or neither of referenceAligned and "
                "genomeAligned can be given, not a mix."
            )

        preAligned = referenceAligned is not None

        if not preAligned:
            if self.features.reference.sequence == self.genome.sequence:
                # No need to align if the sequences are identical.
                referenceAligned = self.features.reference
                genomeAligned = self.genome
            else:
                reads = Reads([self.features.reference, self.genome])
                if self._aligner == "mafft":
                    referenceAligned, genomeAligned = mafft(
                        reads, options=MAFFT_OPTIONS
                    )
                else:
                    assert self._aligner == "edlib"
                    referenceAligned, genomeAligned = edlibAlign(
                        reads, matchAmbiguous=self._matchAmbiguous
                    )

            if DEBUG:
                print("ALIGNING")
                print(
                    f"ref {self.features.reference.id:10s}: "
                    f"{self.features.reference.sequence}"
                )
                print(f"gen {self.genome.id:10s}: {self.genome.sequence}")
                print("ALIGNED")
                print(f"ref {referenceAligned.id:10s}: " f"{referenceAligned.sequence}")
                print(f"gen {genomeAligned.id:10s}: " f"{genomeAligned.sequence}")

        if len(referenceAligned) != len(genomeAligned):
            if preAligned:
                error = (
                    f"The length of the given pre-aligned reference "
                    f"({len(referenceAligned)}) does not match the "
                    f"length of the given pre-aligned genome "
                    f"({len(genomeAligned)})."
                )
            else:
                error = (
                    f"The length of the aligned reference produced "
                    f"by {self._aligner} ({len(referenceAligned)}) does "
                    f"not match the length of the aligned genome "
                    f"({len(genomeAligned)})."
                )
            raise AlignmentError(error)

        # One but not both of the aligned genome and reference can begin
        # with a gap, and the same goes for the sequence ends. The reason
        # is that an aligner has no reason to put gaps at the extremes of
        # both sequences at once.  Note that this could happen when making
        # a multiple sequence alignment involving more than just these two
        # sequences, but we're not (yet?) trying to handle that case
        # (wherein, I think, it would be necessary to walk both sequences
        # and elide all sites where both have a gap, but I'm not 100% sure
        # that doing that would be optimal since the alignment between the
        # two sequences of specific interest would have been calculated in
        # the presence of other sequences, so may not be pairwise optimal).
        if referenceAligned.sequence.startswith(
            "-"
        ) and genomeAligned.sequence.startswith("-"):
            raise AlignmentError(
                "The reference and genome alignment sequences "
                'both start with a "-" character.'
            )

        if referenceAligned.sequence.endswith("-") and genomeAligned.sequence.endswith(
            "-"
        ):
            raise AlignmentError(
                "The reference and genome alignment sequences "
                'both end with a "-" character.'
            )

        self.referenceAligned: DNARead = referenceAligned
        self.genomeAligned: DNARead = genomeAligned

    def ntSequences(
        self,
        featureName: str,
        reverseComplement: bool = False,
        addFeatureToId: bool = True,
        raiseOnReferenceGaps: bool = True,
    ) -> Tuple[DNARead, DNARead]:
        """
        Get the aligned nucelotide sequences.

        @param featureName: A C{str} feature name.
        @param reverseComplement: If C{True} and the feature does not have a
            forward orientation in the genome, its reverse complement will be
            returned.
        @param addFeatureToId: If C{True}, the feature name (in parentheses,
            preceded by a space) will be appended to the id of the returned
            sequences.
        @param raiseOnReferenceGaps: A C{bool}. If C{True} and the aligner
            suggests a gap in the reference, raise a ReferenceInsertionError.
        @raise UnknownFeatureNameError: If C{featureName} is unknown.
        @raise AssertionError: If the aligned reference and genome sequences
            are not the same length.
        @raise ReferenceInsertionError: (as above for raiseOnReferenceGaps).
        @return: A 2-C{tuple} of C{dark.reads.DNARead} instances, with 1) the
            nucleotides for the feature as located in the reference genome and
            2) the corresponding nucleotides from the genome being examined.
        """
        cacheKey = featureName, reverseComplement, addFeatureToId

        try:
            return self._cache["nt"][cacheKey]
        except KeyError:
            pass

        try:
            feature = self.features[featureName]
        except KeyError:
            raise UnknownFeatureNameError(featureName)

        name = feature["name"]
        length = feature["stop"] - feature["start"]
        # 'offset' is the offset in the (possibly gapped) alignment.
        offset = self.gappedOffsets[feature["start"]]
        end = alignmentEnd(self.referenceAligned.sequence, offset, length)
        idSuffix = f" ({name})" if addFeatureToId else ""

        referenceNt = DNARead(
            self.features.reference.id + idSuffix,
            self.referenceAligned.sequence[offset:end],
        )

        genomeNt = DNARead(
            self.genome.id + idSuffix, self.genomeAligned.sequence[offset:end]
        )

        # Use True as a default for 'forward' in the following, as some
        # features may be unannotated regions, and these do not have a
        # 'forward' key.
        if reverseComplement and not feature.get("forward", True):
            referenceNt = referenceNt.reverseComplement()
            genomeNt = genomeNt.reverseComplement()

        assert len(referenceNt) == len(genomeNt)

        # In general, there should not be insertions to the reference.
        # There are SARS-CoV-2 lineages with insertions in the Spike
        # (e.g. B.1.214.2) that we can correct for in the downstream
        # processing, therefore the error is not raised for the SARS-CoV-2
        # Spike.
        if (
            raiseOnReferenceGaps
            and "-" in referenceNt.sequence
            and (not self.features.sars2 or name != "surface glycoprotein")
        ):
            raise ReferenceInsertionError(
                f"{self._aligner} aligner suggested a reference insertion "
                f"into {featureName!r}."
            )

        if DEBUG:
            print("NT MATCH:")
            print("ref  nt:", referenceNt.sequence[SLICE])
            print("gen  nt:", genomeNt.sequence[SLICE])

        self._cache["nt"][cacheKey] = referenceNt, genomeNt

        return referenceNt, genomeNt

    def aaSequences(
        self,
        featureName: str,
        addFeatureToId: bool = True,
        raiseOnReferenceGaps: bool = True,
    ) -> Tuple[DNARead, DNARead]:
        """
        Match the genome and the reference at the amino acid level.

        @param featureName: A C{str} feature name.
        @param addFeatureToId: If C{True}, the feature name (in parentheses,
            preceded by a space) will be appended to the id of the returned
            sequences.
        @param raiseOnReferenceGaps: A C{bool}. If C{True} and the aligner
            suggests a gap in the reference, raise a ReferenceInsertionError.
        @raise ReferenceInsertionError: (as above for raiseOnReferenceGaps).
        @raise TranslationError: or one of its sub-classes (see translate.py)
            if a feature nucleotide sequence cannot be translated.
        @return: A 2-C{tuple} of C{dark.reads.AARead} instances, with 1) the
            amino acids for the feature as located in the reference genome and
            2) the corresponding amino acids from the genome being examined.
        """
        cacheKey = featureName, addFeatureToId

        try:
            return self._cache["aa"][cacheKey]
        except KeyError:
            pass

        referenceNt, genomeNt = self.ntSequences(
            featureName,
            raiseOnReferenceGaps=raiseOnReferenceGaps,
            reverseComplement=True,
        )
        feature = self.features[featureName]
        name = feature["name"]
        idSuffix = f" ({name})" if addFeatureToId else ""

        gapCount = genomeNt.sequence.count("-")
<<<<<<< HEAD
        if (
            self.features.sars2
            and name == "surface glycoprotein"
            and gapCount
        ):
=======
        if self.features.sars2 and name == "surface glycoprotein" and gapCount:
>>>>>>> 3e55094f
            if gapCount % 3 != 0:
                raise FrameShiftError(
                    f"Gap count {gapCount} in feature {name!r} is not a multiple of 3."
                )
            referenceAa = referenceAaAligned = AARead(
                self.features.reference.id + idSuffix,
                translateSARS2Spike(referenceNt.sequence),
            )

            genomeAa = genomeAaAligned = AARead(
                self.genome.id + idSuffix, translateSARS2Spike(genomeNt.sequence)
            )

            if len(referenceAaAligned) != len(genomeAaAligned):
                raise TranslatedReferenceAndGenomeLengthError(
                    f"Genome and reference AA sequences lengths differ "
                    f"({len(genomeAaAligned)} != {len(referenceAaAligned)})."
                )
        else:
            if "-" in referenceNt.sequence:
                if raiseOnReferenceGaps:
                    raise ReferenceInsertionError(
                        f"{self._aligner} aligner suggested a reference insertion "
                        f"into {featureName!r}."
                    )
                referenceNtNoGaps = DNARead(
                    referenceNt.id, referenceNt.sequence.replace("-", "")
                )
            else:
                referenceNtNoGaps = referenceNt

            referenceAa = AARead(
                self.features.reference.id + idSuffix,
                feature.get(
                    "translation",
                    translate(
                        referenceNtNoGaps.sequence,
                        name,
                        sars2=self.features.sars2,
                        untranslatable=self._untranslatable,
                    ),
                ),
            )

            genomeNtNoGaps = DNARead(genomeNt.id, genomeNt.sequence.replace("-", ""))

            if len(genomeNtNoGaps) == 0:
                # This feature has been deleted in the genome. Give back an
                # "aligned" genome that is all gaps. This matches what
                # ntSequences will return.
                referenceAaAligned = referenceAa
                genomeAaAligned = AARead(
                    self.features.reference.id + idSuffix, "-" * len(referenceAaAligned)
                )
            else:
                genomeAa = AARead(
                    self.genome.id + idSuffix,
                    translate(
                        genomeNtNoGaps.sequence,
                        name,
                        sars2=self.features.sars2,
                        untranslatable=self._untranslatable,
                    ),
                )

                if self._aligner == "mafft":
                    referenceAaAligned, genomeAaAligned = mafft(
                        Reads([referenceAa, genomeAa]), options=MAFFT_OPTIONS
                    )
                else:
                    assert self._aligner == "edlib"
                    # This is an AA alignment, so set matchAmbiguous=False
                    # unconditionally since the edlib aligner only knows about
                    # nucleotide ambiguities.
                    try:
                        referenceAaAligned, genomeAaAligned = edlibAlign(
                            Reads([referenceAa, genomeAa]), matchAmbiguous=False
                        )
                    except Exception as e:
                        raise AlignmentError(
                            f"Could not edlib align: {e}\n"
                            f"  ref nt: {referenceNt.sequence}\n"
                            f"  gen nt: {genomeNt.sequence}"
                            f"  ref aa: {referenceAa.sequence}\n"
                            f"  gen aa: {genomeAa.sequence}"
                        )

        if DEBUG:
            print(f"AA MATCH {name}:")

            print(
                f"ref nt aligned {len(referenceNt.sequence)}:",
                referenceNt.sequence[SLICE],
            )
            print(f"gen nt aligned {len(genomeNt.sequence)}:", genomeNt.sequence[SLICE])

            print(
                f"ref aa        {len(referenceAa.sequence)}:",
                referenceAa.sequence[SLICE],
            )
            print(f"gen aa        {len(genomeAa.sequence)}:", genomeAa.sequence[SLICE])

            print(
                f"ref aa aligned {len(referenceAaAligned.sequence)}:",
                referenceAaAligned.sequence[SLICE],
            )
            print(
                f"gen aa aligned {len(genomeAaAligned.sequence)}:",
                genomeAaAligned.sequence[SLICE],
            )

        self._cache["aa"][cacheKey] = referenceAaAligned, genomeAaAligned
        return referenceAaAligned, genomeAaAligned

    def _checkChange(
        self,
        base: str,
        offset: int,
        read: DNARead,
        change: Union[str, Tuple[Optional[str], int, Optional[str]]],
        featureName: str,
        onError,
        errFp,
    ) -> tuple[bool, Optional[str]]:
        """
        Check that a base occurs at an offset.

        @param base: A C{str} nucleotide base (or amino acid), or C{None}
            in which case there was no expectation that the read had any
            particular value and C{True} is returned.
        @param offset: A 0-based C{int} offset into C{sequence}.
        @param read: A C{dark.reads.Read} instance.
        @param change: The C{str} or C{tuple} change specification.
        @param featureName: A C{str} feature name.
        @param onError: A C{str} indicating what to do if an error is
            encountered. Must be one of 'raise', 'ignore', or 'print' (in which
            case an error message will be printed to C{errFp}.
        @param errFp: An open file pointer to write error messages to, if any.
            Only used if C{onError} is 'print'.
        @raise IndexError: If the offset is out of range and C{onError} is "raise".
        @return: A C{list} containing a C{bool} indicating whether the read
            sequence has C{base} at C{offset} (or C{True} if C{base} is
            C{None}) and the C{str} base found at the offset. If there is an
            error (and C{onError} is not 'raise'), return [False, None].
        """
        try:
            actual = read.sequence[offset]
        except IndexError:
            mesg = (
                f"Index {offset} out of range trying to access feature "
                f"{featureName!r} of length {len(read)} sequence "
                f"{read.id!r} via expected change specification "
                f"{change!r}."
            )
            if onError == "raise":
                raise IndexError(mesg)
            elif onError == "print":
                print(mesg, file=errFp)
                return False, None
            else:
                assert onError == "ignore"
                return False, None
        else:
            return (base is None or actual == base), actual

    def checkFeature(
        self,
        featureName: str,
        changes: Union[str, Iterable[Tuple[str, int, str]]],
        aa: bool = False,
        onError: str = "raise",
        errFp: Optional[TextIO] = None,
        raiseOnReferenceGaps: bool = True,
    ) -> Tuple[
        int,
        int,
        Dict[
            Union[str, Tuple[str, int, str]],
            Tuple[bool, Optional[str], bool, Optional[str]],
        ],
    ]:
        """Check that a set of changes all happened as expected.

        @param featureName: A C{str} feature name.
        @param changes: Either a C{str} or a iterable of 3-C{tuple}s. If a
            C{str}, gives a specification in the form of space-separated
            RNG strings, where R is a reference base, N is a 1-based site,
            and G is a sequence base. So, e.g., 'L28S P1003Q' indicates that
            we expected a change from 'L' to 'S' at site 28 and from 'P' in
            the reference to 'Q' in the genome we're examining at site 1003.
            The reference or genome base (but not both) may be absent.
            If an iterable of 3-C{tuple}s, each tuple should have a C{str}
            expected reference base, a 0-based offset, and a C{str} expected
            genome base. Note that the string format (meant for humans) uses
            1-based locations whereas the tuple format uses 0-based offsets.
        @param aa: If C{True} check amino acid sequences. Else nucleotide
        @param onError: A C{str} indicating what to do if an error is
            encountered. Must be one of 'raise', 'ignore', or 'print' (in which
            case an error message will be printed to C{errFp}.
        @param errFp: An open file pointer to write error messages to, if any.
            Only used if C{onError} is 'print'.
        @param raiseOnReferenceGaps: A C{bool}. If C{True} and the aligner
            suggests a gap in the reference, raise a ReferenceInsertionError.
        @raise ValueError: If a change string cannot be parsed.
        @raise IndexError: If the offset of a change exceeds the length of the
            sequence being checked.
        @return: A 3-C{tuple} with the C{int} number of checks done, the
            C{int} number of errors, and a C{dict} keyed by changes in
            C{changes}. The C{dict} values are 4-C{tuple}s of (Boolean,
            reference base, Boolean, genome base) to indicate success or
            failure of the check for the reference and the reference base
            found, then the same thing for the genome. E.g., a tuple of
            (True, 'A', False, 'T') would indicate that the expected reference
            base was found, that it was an 'A', but that the expected genome
            base was not found and that instead a 'T' was found. If C{aa} is
            C{True} and there is a translation error, the 4-tuple will contain
            (False, None, False, None).
        """

        def _getChanges(
            changes: Union[str, Iterable[Tuple[str, int, str]]]
        ) -> Iterator[Tuple[Union[str, Tuple[str, int, str]], str, int, str]]:
            if isinstance(changes, str):
                for change in changes.split():
                    referenceBase, offset, genomeBase = splitChange(change)
                    yield change, referenceBase, offset, genomeBase
            else:
                for change in changes:
                    referenceBase, offset, genomeBase = change
                    yield change, referenceBase, offset, genomeBase

        result: Dict[Union[str, Tuple[Optional[str], int, Optional[str]]],] = {}
        testCount = errorCount = 0

        try:
            reference, genome = (
                self.aaSequences(featureName, raiseOnReferenceGaps=raiseOnReferenceGaps)
                if aa
                else self.ntSequences(featureName)
            )
        except Gb2SeqError as e:
            if onError == "raise":
                raise
            elif onError == "print":
                print(e, file=errFp)

            translationError = True
        else:
            translationError = False

        for change, referenceBase, offset, genomeBase in _getChanges(changes):
            if translationError:
                result[change] = (False, None, False, None)
            else:
                result[change] = tuple(
                    self._checkChange(
                        referenceBase,
                        offset,
                        reference,
                        change,
                        featureName,
                        onError,
                        errFp,
                    )
                    + self._checkChange(
                        genomeBase, offset, genome, change, featureName, onError, errFp
                    )
                )

        errorCount = sum((v[0] is False or v[2] is False) for v in result.values())
        testCount = len(result)

        return testCount, errorCount, result

    def checkVariant(
        self,
        variant: Union[str, dict],
        onError: str = "raise",
        errFp: Optional[TextIO] = None,
        raiseOnReferenceGaps: bool = True,
    ) -> Tuple[int, int, Dict[str, Tuple[bool, Optional[str], bool, Optional[str]]]]:
        """
        Check that a set of changes in different features all happened as
        expected.

        @param variant: Either the C{str} name of a key in the known VARIANTS
            C{dict} or else a C{dict} with the same structure as the 'changes'
            value C{dict} in the known variants (see variants.py).
        @param onError: A C{str} indicating what to do if an error is
            encountered. Must be one of 'raise', 'ignore', or 'print' (in which
            case an error message will be printed to C{errFp}.
        @param errFp: An open file pointer to write error messages to, if any.
            Only used if C{onError} is 'print'.
        @param raiseOnReferenceGaps: A C{bool}. If C{True} and the aligner
            suggests a gap in the reference, raise a ReferenceInsertionError.
        @raise ValueError: If incorrect arguments are passed (see below).
        @return: A 3-C{tuple} with the number of checks done, the number of
            errors, and a C{dict} keyed by C{str} changes in C{changes}, with values
            a 2-C{tuple} of Booleans to indicate success or failure of the
            check for the reference and the genome respectively. There is no
            specific indication of any TranslationError when checking amino
            acid sequences.
        """
        if onError == "print" and not errFp:
            raise ValueError(
                'If you pass onError="print" you must also '
                "give a file descriptor via errFp."
            )

        result = {}
        testCountTotal = errorCountTotal = 0

        if isinstance(variant, str):
            changeDict = VARIANTS[variant]["changes"]
        else:
            assert isinstance(variant, dict)
            changeDict = variant

        for featureName in changeDict:
            result[featureName] = {}
            for what in "aa", "nt":
                try:
                    changes = changeDict[featureName][what]
                except KeyError:
                    pass
                else:
                    testCount, errorCount, result_ = self.checkFeature(
                        featureName,
                        changes,
                        aa=(what == "aa"),
                        onError=onError,
                        errFp=errFp,
                        raiseOnReferenceGaps=raiseOnReferenceGaps,
                    )
                    testCountTotal += testCount
                    errorCountTotal += errorCount
                    result[featureName][what] = result_

        return testCountTotal, errorCountTotal, result

    def coverage(self, featureName: Optional[str] = None) -> Tuple[int, int]:
        """
        Get the coverage of a feature or the whole genome.

        @param featureName: A C{str} feature name, or C{None} to examine the
            whole genome.
        @return: A 2-C{tuple} with the C{int} number of aligned genome sites
            for which there is coverage of the reference, and the C{int} number
            of reference sites. The quotient of the two gives the coverage
            fraction.
        """
        referenceNt, genomeNt = (
            self.ntSequences(featureName)
            if featureName
            else (self.referenceAligned, self.genomeAligned)
        )

        referenceCount = coveredCount = 0
        for referenceBase, genomeBase in zip(referenceNt.sequence, genomeNt.sequence):
            if referenceBase != "-":
                referenceCount += 1
                coveredCount += genomeBase not in "N-"

        return coveredCount, referenceCount

    def offsetInfo(
        self,
        offset: int,
        relativeToFeature: bool = False,
        aa: bool = False,
        featureName: Optional[str] = None,
        includeUntranslated: bool = False,
        minReferenceCoverage: Optional[float] = None,
        allowAmbiguous: bool = True,
    ) -> Union[dict, None]:
        """
        Get information about genome features at an offset.

        @param offset: An C{int} offset.
        @param relativeToFeature: If C{True}, the offset is relative to the
            start of the feature that occurs at this offset.
        @param aa: If C{True}, the offset is a number of amino acids, else a
            number of nucleotides.
        @param featureName: If not C{None} and multiple features occur at this
            offset, use the feature with this name.
        @param includeUntranslated: If C{True}, also return features that are
            not translated.
        @param minReferenceCoverage: The C{float} fraction of non-N bases
            required in the genome (or feature, if one is given) in order
            for it to be processed. If the required coveragel is not met,
            C{None} is returned.
        @allowAmbiguous: If C{True}, do not raise an error if multiple features
            are found for the offset and no feature name is given to
            disambiguate. Instead, use the first feature name returned by
            C{getFeatureNames}.
        @raise UnknownFeatureNameError: If C{featureName} is unknown.
        @raise ValueError: If incorrect arguments are passed (see below).
        @raise AmbiguousFeatureError: If multiple features occur at the offset
            and C{featureName} does not indicate the one to use.
        @return: A C{dict} with information about what is found in the
            reference and the genome at the offset. See the C{result}
            dictionary below. If C{minReferenceCoverage} is not C{None} and
            the coverage of the genome (or feature, if given) is lower,
            C{None} is returned.
        """
        if minReferenceCoverage is not None:
            genomeCount, referenceCount = self.coverage(featureName)
            if genomeCount / referenceCount < minReferenceCoverage:
                return None

        if relativeToFeature:
            if featureName is None:
                raise ValueError(
                    "If relativeToFeature is True, a feature name must be given."
                )
            referenceOffset = self.features.referenceOffset(featureName, offset, aa)
        else:
            if aa:
                raise ValueError(
                    "You cannot pass aa=True unless the offset "
                    "you pass is relative to the feature (i.e., relativeToFeature "
                    "must also be set to True)."
                )
            referenceOffset = offset

        if referenceOffset >= len(self.features.reference):
            raise IndexError(
                f"Request for offset {referenceOffset} in a reference "
                f"genome of length {len(self.features.reference)}."
            )

        feature, features = self.features.getFeature(
            referenceOffset, featureName, includeUntranslated, allowAmbiguous
        )

        # The 'None' values in the following are filled in below. They're set
        # up-front here to explicitly show what's in the returned dictionary.
        #
        # The 'aa' value will be None if the reference or genome sequence ends
        # within three nucleotides of the given offset (i.e., the sequence is
        # too short to get a 3-nucleotide codon). The 'aa' value in the
        # 'genome' dict will be '-' if the aligned genome contains a gap at any
        # of the codon locations in the reference and 'X' if the offset falls
        # in the last two nucleotides of the genome (and so the codon is
        # too short for translation).
        #
        # The 'frame' value will be 0, 1, or 2.
        result = {
            "featureName": feature["name"] if feature else None,
            "featureNames": features,
            "alignmentOffset": None,
            "reference": {
                "aa": None,
                "codon": None,
                "frame": None,
                "id": self.features.reference.id,
                "aaOffset": None,
                "ntOffset": None,
            },
            "genome": {
                "aa": None,
                "codon": None,
                "frame": None,
                "id": self.genome.id,
                "aaOffset": None,
                "ntOffset": None,
            },
        }

        # Reference.
        if relativeToFeature:
            referenceCodonAaOffset = offset if aa else offset // 3
            referenceFrame = 0 if aa else offset % 3
        else:
            referenceCodonAaOffset, referenceFrame = divmod(
                referenceOffset - (feature["start"] if feature else 0), 3
            )

        codonOffset = referenceOffset - referenceFrame
        codon = self.features.reference.sequence[codonOffset : codonOffset + 3]
        result["reference"].update(
            {
                "aa": str(Seq(codon).translate()) if len(codon) == 3 else "X",
                "codon": codon,
                "frame": referenceFrame,
                "aaOffset": referenceCodonAaOffset,
                "ntOffset": referenceOffset,
            }
        )

        # Genome.
        gappedOffset = self.gappedOffsets[referenceOffset]
        if relativeToFeature or feature:
            genomeGappedStart = self.gappedOffsets[feature["start"]]
            assert genomeGappedStart <= gappedOffset
            gapCount = self.genomeAligned.sequence[
                genomeGappedStart:gappedOffset
            ].count("-")
        else:
            genomeGappedStart = 0
            gapCount = self.genomeAligned.sequence[:gappedOffset].count("-")

        genomeCodonAaOffset, genomeFrame = divmod(
            gappedOffset - genomeGappedStart - gapCount, 3
        )

        codonOffset = gappedOffset - genomeFrame
        codon = self.genomeAligned.sequence[codonOffset : codonOffset + 3]
        result["genome"].update(
            {
                "aa": (
                    "-"
                    if "-" in codon
                    else (str(Seq(codon).translate()) if len(codon) == 3 else "X")
                ),
                "codon": codon,
                "frame": genomeFrame,
                "aaOffset": genomeCodonAaOffset,
                "ntOffset": gappedOffset
                - (self.genomeAligned.sequence[:gappedOffset].count("-")),
            }
        )

        result["alignmentOffset"] = gappedOffset

        return result


def offsetInfoMultipleGenomes(
    genomes: Iterable[Gb2Alignment],
    offset: int,
    relativeToFeature: bool = False,
    aa: bool = False,
    featureName: Optional[str] = None,
    includeUntranslated: bool = False,
    minReferenceCoverage: Optional[float] = None,
) -> Optional[dict]:
    """
    Get information about an offset for multiple Gb2Alignment instances.

    @param genomes: An interable of C{Gb2Alignment} instances.
    @param offset: An C{int} offset.
    @param relativeToFeature: If C{True}, the offset is relative to the
        start of the feature that occurs at this offset.
    @param aa: If C{True}, the offset is a number of amino acids, else a
        number of nucleotides.
    @param featureName: If not C{None} and multiple features occur at this
        offset, use the feature with this name.
    @param includeUntranslated: If C{True}, also return features that are
        not translated.
    @param minReferenceCoverage: The C{float} fraction of non-N bases required
        in the genome (or feature, if one is given) in order for it to be
        processed. If the required coveragel is not met, C{None} is returned.
    @raise KeyError: If the feature name is unknown.
    @raise ValueError: If an incorrect arguments is passed
        (see Gb2Alignment.offsetInfo) or if all genomes were not aligned
        against the same reference id.
    @raise AmbiguousFeatureError: If multiple features occur at the offset
        and C{featureName} does not indicate the one to use.
    @return: A C{dict} with information about what is found in the
        reference and the genomes at the offset. This is identical to the
        result dictionary returned by C{Gb2Alignment.offsetInfo}, but the
        'genome' key is replaced with a 'genomes' key that holds a C{list}
        of genome results (each is a C{dict}, as returned by
        C{Gb2Alignment.offsetInfo}). The order of genome info in the list
        matches the order in the passed C{genomes}.  If no genomes are passed,
        or all passed genomes have insufficient coverage, C{None} is returned.
    """
    ids = set(genome.features.reference.id for genome in genomes)

    if len(ids) == 0:
        raise ValueError("No Gb2Alignment instances given.")
    elif len(ids) != 1:
        raise ValueError(
            f"Gb2Alignment instances with differing reference ids "
            f'passed to offsetInfoMultipleGenomes: {", ".join(sorted(ids))}.'
        )

    first = True
    result = None
    genomeResults = []

    for genome in genomes:
        thisResult = genome.offsetInfo(
            offset,
            relativeToFeature=relativeToFeature,
            aa=aa,
            featureName=featureName,
            includeUntranslated=includeUntranslated,
            minReferenceCoverage=minReferenceCoverage,
        )

        if first and thisResult:
            result = thisResult.copy()
            # Make sure nothing crucial has changed in the returned dict
            # from Gb2Alignment.offsetInfo
            assert "genome" in result
            assert "genomes" not in result
            del result["genome"]
            first = False

        genomeResults.append(thisResult["genome"] if thisResult else None)

    if result is None:
        return None
    else:
        result["genomes"] = genomeResults
        return result<|MERGE_RESOLUTION|>--- conflicted
+++ resolved
@@ -1,8 +1,7 @@
+import argparse
 from typing import Dict, Iterable, Iterator, Optional, TextIO, Tuple, Union
 
-import argparse
 from Bio.Seq import Seq
-
 from dark.aligners import edlibAlign, mafft
 from dark.reads import AARead, DNARead, Reads
 
@@ -10,9 +9,9 @@
 from gb2seq.change import splitChange
 from gb2seq.features import Features, UnknownFeatureNameError
 from gb2seq.translate import (
+    TranslatedReferenceAndGenomeLengthError,
     translate,
     translateSARS2Spike,
-    TranslatedReferenceAndGenomeLengthError,
 )
 from gb2seq.variants import VARIANTS
 
@@ -27,11 +26,7 @@
 
 
 class FrameShiftError(Gb2SeqError):
-<<<<<<< HEAD
     "The aligner suggested a frame shift mutation in a feature."
-=======
-    pass
->>>>>>> 3e55094f
 
 
 class ReferenceInsertionError(Gb2SeqError):
@@ -415,15 +410,7 @@
         idSuffix = f" ({name})" if addFeatureToId else ""
 
         gapCount = genomeNt.sequence.count("-")
-<<<<<<< HEAD
-        if (
-            self.features.sars2
-            and name == "surface glycoprotein"
-            and gapCount
-        ):
-=======
         if self.features.sars2 and name == "surface glycoprotein" and gapCount:
->>>>>>> 3e55094f
             if gapCount % 3 != 0:
                 raise FrameShiftError(
                     f"Gap count {gapCount} in feature {name!r} is not a multiple of 3."
@@ -644,7 +631,7 @@
         """
 
         def _getChanges(
-            changes: Union[str, Iterable[Tuple[str, int, str]]]
+            changes: Union[str, Iterable[Tuple[str, int, str]]],
         ) -> Iterator[Tuple[Union[str, Tuple[str, int, str]], str, int, str]]:
             if isinstance(changes, str):
                 for change in changes.split():
