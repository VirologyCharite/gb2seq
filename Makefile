--- conflicted
+++ resolved
@@ -7,11 +7,7 @@
 	env PYTHONPATH=. pytest
 
 flake8:
-<<<<<<< HEAD
 	find $(PYDIRS) -name '*.py' -print0 | $(XARGS) -0 flake8 --select BLK
-=======
-	find $(PYDIRS) -name '*.py' -print0 | $(XARGS) -0 flake8 --black-config pyproject.toml --ignore E203,W503 --max-line-length 88
->>>>>>> 462b3418
 
 wc:
 	find $(PYDIRS) -name '*.py' -print0 | xargs -0 wc -l
