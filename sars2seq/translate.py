--- conflicted
+++ resolved
@@ -204,21 +204,10 @@
                     changes.append(f'{a}{site}{b}')
                     previousXPosition = site - 2
                 else:
-<<<<<<< HEAD
                     changes.append(f'{a}{site}{b}')
 
         elif previousXPosition == site - 1 and firstXposition != site - 1:
             changes[-1] += f'-{site - 1}'
-=======
-                    aas += '%s%d%s; ' % (a, site, b)
-        elif previousXPosition == site - 1:
-            if firstXposition == site - 1:
-                aas += '; '
-            else:
-                aas += '-' + str(site - 1) + '; '
-    if previousXPosition == site:
-        aas += '-' + str(site)
->>>>>>> 0df5edd0
 
     if previousXPosition is not None and previousXPosition == site:
         changes[-1] += f'-{site}'
