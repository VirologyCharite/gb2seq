from pathlib import Path


class Sars2SeqError(Exception):
    "A sars2seq library error occurred"


<<<<<<< HEAD
__version__ = "0.1.1"
=======
__version__ = "0.1.2"
>>>>>>> 462b3418

DATA_DIR = Path(__file__).parent.parent / "data"<|MERGE_RESOLUTION|>--- conflicted
+++ resolved
@@ -5,10 +5,6 @@
     "A sars2seq library error occurred"
 
 
-<<<<<<< HEAD
-__version__ = "0.1.1"
-=======
-__version__ = "0.1.2"
->>>>>>> 462b3418
+__version__ = "0.1.3"
 
 DATA_DIR = Path(__file__).parent.parent / "data"